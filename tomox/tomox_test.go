package tomox

import (
	"encoding/hex"
	"encoding/json"
	"fmt"
	"github.com/ethereum/go-ethereum/common"
	"github.com/ethereum/go-ethereum/rpc"
	"math/big"
	"math/rand"
	"os"
	"testing"
	"time"
)

func buildOrder() *OrderItem {
	rand.Seed(time.Now().UTC().UnixNano())
	v := []byte(string(rand.Intn(999)))
	lstBuySell := []string{"BUY", "SELL"}
	order := &OrderItem{
		Quantity:        new(big.Int).SetUint64(uint64(rand.Intn(10)) * 1000000000000000000),
		Price:           new(big.Int).SetUint64(uint64(rand.Intn(10)) * 100000000000000000),
		ExchangeAddress: common.StringToAddress("0x0000000000000000000000000000000000000000"),
		UserAddress:     common.StringToAddress("0xf069080f7acb9a6705b4a51f84d9adc67b921bdf"),
		BaseToken:       common.StringToAddress("0x9a8531c62d02af08cf237eb8aecae9dbcb69b6fd"),
		QuoteToken:      common.StringToAddress("0x9a8531c62d02af08cf237eb8aecae9dbcb69b6fd"),
		Status:          "New",
		Side:            lstBuySell[rand.Int()%len(lstBuySell)],
		Type:            "LO",
		PairName:        "0x9a8531c62d02af08cf237eb8aecae9dbcb69b6fd" + "::" + "0x9a8531c62d02af08cf237eb8aecae9dbcb69b6fd",
		//Hash:            common.StringToHash("0xdc842ea4a239d1a4e56f1e7ba31aab5a307cb643a9f5b89f972f2f5f0d1e7587"),
		Hash: common.StringToHash(string(rand.Intn(1000))),
		Signature: &Signature{
			V: v[0],
			R: common.StringToHash("0xe386313e32a83eec20ecd52a5a0bd6bb34840416080303cecda556263a9270d0"),
			S: common.StringToHash("0x05cd5304c5ead37b6fac574062b150db57a306fa591c84fc4c006c4155ebda2a"),
		},
		FilledAmount: new(big.Int).SetUint64(0),
		Nonce:        new(big.Int).SetUint64(1),
		MakeFee:      new(big.Int).SetUint64(4000000000000000),
		TakeFee:      new(big.Int).SetUint64(4000000000000000),
		CreatedAt:    uint64(time.Now().Unix()),
		UpdatedAt:    uint64(time.Now().Unix()),
	}
	return order
}

func TestCreateOrder(t *testing.T) {
	order := buildOrder()
	topic := order.BaseToken.Hex() + "::" + order.QuoteToken.Hex()
	encodedTopic := fmt.Sprintf("0x%s", hex.EncodeToString([]byte(topic)))
	fmt.Println("topic: ", encodedTopic)

	ipaddress := "0.0.0.0"
	url := fmt.Sprintf("http://%s:8501", ipaddress)

	//create topic
	rpcClient, err := rpc.DialHTTP(url)
	defer rpcClient.Close()
	if err != nil {
		t.Error("rpc.DialHTTP failed", "err", err)
	}
	var result interface{}
	params := make(map[string]interface{})
	params["topic"] = encodedTopic
	err = rpcClient.Call(&result, "tomoX_newTopic", params)
	if err != nil {
		t.Error("rpcClient.Call tomoX_newTopic failed", "err", err)
	}

	//create new order
	params["payload"], err = json.Marshal(order)
	if err != nil {
		t.Error("json.Marshal failed", "err", err)
	}

	err = rpcClient.Call(&result, "tomoX_createOrder", params)
	if err != nil {
		t.Error("rpcClient.Call tomoX_createOrder failed", "err", err)
	}
}

func TestCreate10Orders(t *testing.T) {
	for i := 0; i <= 20; i++ {
		TestCreateOrder(t)
		time.Sleep(1 * time.Second)
	}
}

func TestCancelOrder(t *testing.T) {
	order := buildOrder()
	topic := order.BaseToken.Hex() + "::" + order.QuoteToken.Hex()
	encodedTopic := fmt.Sprintf("0x%s", hex.EncodeToString([]byte(topic)))
	fmt.Println("topic: ", encodedTopic)

	ipaddress := "0.0.0.0"
	url := fmt.Sprintf("http://%s:8501", ipaddress)

	//cancel order
	rpcClient, err := rpc.DialHTTP(url)
	defer rpcClient.Close()
	if err != nil {
		t.Error("rpc.DialHTTP failed", "err", err)
	}
	var result interface{}
	params := make(map[string]interface{})
	params["topic"] = encodedTopic
	params["payload"], err = json.Marshal(order)
	if err != nil {
		t.Error("json.Marshal failed", "err", err)
	}

	err = rpcClient.Call(&result, "tomoX_cancelOrder", params)
	if err != nil {
		t.Error("rpcClient.Call tomoX_createOrder failed", "err", err)
	}
}

<<<<<<< HEAD
func TestDBPending(t *testing.T) {
	testDir := "TestDBPending"

	tomox := &TomoX{
		Orderbooks:  map[string]*OrderBook{},
		activePairs: make(map[string]bool),
		db: NewLDBEngine(&Config{
			DataDir:  testDir,
			DBEngine: "leveldb",
		}),
	}
	defer os.RemoveAll(testDir)

	if pHashes := tomox.getPendingHashes(); len(pHashes) != 0 {
		t.Error("Expected: no pending hash", "Actual:", len(pHashes))
	}

	var hash common.Hash
	hash = common.StringToHash("0x0000000000000000000000000000000000000000")
	tomox.addPendingHash(hash)
	hash = common.StringToHash("0x0000000000000000000000000000000000000001")
	tomox.addPendingHash(hash)
	hash = common.StringToHash("0x0000000000000000000000000000000000000002")
	tomox.addPendingHash(hash)
	if pHashes := tomox.getPendingHashes(); len(pHashes) != 3 {
		t.Error("Expected: 3 pending hash", "Actual:", len(pHashes))
	}

	// Test remove hash
	hash = common.StringToHash("0x0000000000000000000000000000000000000002")
	tomox.removePendingHash(hash)
	if pHashes := tomox.getPendingHashes(); len(pHashes) != 2 {
		t.Error("Expected: 2 pending hash", "Actual:", len(pHashes))
	}

	order := buildOrder()
	tomox.addOrderPending(order)
	od := tomox.getOrderPending(order.Hash)
	if order.Hash.String() != od.Hash.String() {
		t.Error("Fail to add order pending", "orderOld", order, "orderNew", od)
	}
}

func TestTomoX_GetActivePairs(t *testing.T) {
=======
func TestTomoX_listTokenPairs(t *testing.T) {
>>>>>>> cb7ee59d
	testDir := "TestTomoX_GetActivePairs"

	tomox := &TomoX{
		Orderbooks:  map[string]*OrderBook{},
		activePairs: make(map[string]bool),
		db: NewLDBEngine(&Config{
			DataDir:  testDir,
			DBEngine: "leveldb",
		}),
	}
	defer os.RemoveAll(testDir)

	if pairs := tomox.listTokenPairs(); len(pairs) != 0 {
		t.Error("Expected: no active pair", "Actual:", len(pairs))
	}

	savedPairs := map[string]bool{}
	savedPairs["xxx/tomo"] = true
	savedPairs["aaa/tomo"] = true
	if err := tomox.updatePairs(savedPairs); err != nil {
		t.Error("Failed to save active pairs", err)
	}

	// a node has just been restarted, haven't inserted any order yet
	// in memory: there is no activePairsKey
	// in db: there are 2 active pairs
	// expected: tomox.listTokenPairs return 2
	tomox.activePairs = map[string]bool{} // reset tomox.activePairs to simulate the case: a node was restarted
	if pairs := tomox.listTokenPairs(); len(pairs) != 2 {
		t.Error("Expected: 2 active pairs", "Actual:", len(pairs))
	}

	// a node has just been restarted, then insert an order of "aaa/tomo"
	// in db: there are 2 active pairs
	// expected: tomox.listTokenPairs return 2
	tomox.activePairs = map[string]bool{} // reset tomox.activePairsKey to simulate the case: a node was restarted
	tomox.GetOrderBook("aaa/tomo")
	if pairs := tomox.listTokenPairs(); len(pairs) != 2 {
		t.Error("Expected: 2 active pairs", "Actual:", len(pairs))
	}

	// insert an order of existing pair: xxx/tomo
	// expected: tomox.listTokenPairs return 2 pairs
	tomox.GetOrderBook("xxx/tomo")
	if pairs := tomox.listTokenPairs(); len(pairs) != 2 {
		t.Error("Expected: 2 active pairs", "Actual:", len(pairs))
	}

	// now, activePairsKey in tomox.activePairsKey and db are same
	// try to add one more pair to orderbook
	tomox.GetOrderBook("xxx/tomo")
	tomox.GetOrderBook("yyy/tomo")

	if pairs := tomox.listTokenPairs(); len(pairs) != 3 {
		t.Error("Expected: 3 active pairs", "Actual:", len(pairs))
	}
}

<<<<<<< HEAD
func TestEncodeDecodeTXMatch(t *testing.T) {
	var trades []map[string]string
	var txMatches map[common.Hash]TxDataMatch
	var decodeMatches map[common.Hash]TxDataMatch

	transactionRecord := make(map[string]string)
	transactionRecord["price"] = new(big.Int).SetUint64(uint64(25) * 100000000000000000).String()
	transactionRecord["quantity"] = new(big.Int).SetUint64(uint64(12) * 1000000000000000000).String()
	trades = append(trades, transactionRecord)

	transactionRecord = make(map[string]string)
	transactionRecord["price"] = new(big.Int).SetUint64(uint64(14) * 1000000000000000000).String()
	transactionRecord["quantity"] = new(big.Int).SetUint64(uint64(15) * 1000000000000000000).String()
	trades = append(trades, transactionRecord)

	order := buildOrder()
	value, err := EncodeBytesItem(order)
	if err != nil {
		t.Error("Can't encode", "order", order, "err", err)
	}
	txMatches = make(map[common.Hash]TxDataMatch)
	txMatches[order.Hash] = TxDataMatch{
		order:  value,
		trades: trades,
	}
	encode, err := json.Marshal(txMatches)
	if err != nil {
		t.Error("Fail to marshal txMatches", "err", err)
	}

	err = json.Unmarshal(encode, &decodeMatches)
	if err != nil {
		t.Error("Fail to unmarshal txMatches", "err", err)
	}

	if _, ok := decodeMatches[order.Hash]; !ok {
		t.Error("marshal and unmarshal txMatches not valid", "mashal", txMatches[order.Hash], "unmarshal", decodeMatches[order.Hash])
	}
}

func TestProcessedHash(t *testing.T) {
	testDir := "TestProcessedHash"

	tomox := &TomoX{
		Orderbooks:  map[string]*OrderBook{},
		activePairs: make(map[string]bool),
		db: NewLDBEngine(&Config{
			DataDir:  testDir,
			DBEngine: "leveldb",
		}),
	}
	defer os.RemoveAll(testDir)

	if pHashes := tomox.getPendingHashes(); len(pHashes) != 0 {
		t.Error("Expected: no pending hash", "Actual:", len(pHashes))
	}

	var hash common.Hash
	hash = common.StringToHash("0x0000000000000000000000000000000000000000")
	tomox.addProcessedOrderHash(hash, 3)
	hash = common.StringToHash("0x0000000000000000000000000000000000000001")
	tomox.addProcessedOrderHash(hash, 3)
	hash = common.StringToHash("0x0000000000000000000000000000000000000002")
	tomox.addProcessedOrderHash(hash, 3)
	hash = common.StringToHash("0x0000000000000000000000000000000000000003")
	tomox.addProcessedOrderHash(hash, 3)
	hash = common.StringToHash("0x0000000000000000000000000000000000000004")
	tomox.addProcessedOrderHash(hash, 3)
	hash = common.StringToHash("0x0000000000000000000000000000000000000005")
	tomox.addProcessedOrderHash(hash, 3)
	pHashes := tomox.getProcessedOrderHash()
	if len(pHashes) != 3 {
		t.Error("Expected: 3 processed hash", "Actual:", len(pHashes), "pHashes", pHashes)
	}
	if ! tomox.existProcessedOrderHash(common.StringToHash("0x0000000000000000000000000000000000000004")) {
		t.Error("Processed hash not exist")
=======
func TestTomoX_VerifyOrderNonce(t *testing.T) {
	testDir := "test_VerifyOrderNonce"

	tomox := &TomoX{
		orderCount: make(map[common.Address]*big.Int),
	}
	tomox.db = NewLDBEngine(&Config{
		DataDir:  testDir,
		DBEngine: "leveldb",
	})
	defer os.RemoveAll(testDir)

	// initial: orderCount is empty
	// verifyOrderNonce should PASS
	order := &OrderItem{
		Nonce:       big.NewInt(1),
		UserAddress: common.StringToAddress("0x00011"),
	}
	if err := tomox.verifyOrderNonce(order); err != nil {
		t.Error("Expected: no error")
	}

	storedOrderCountMap := make(map[common.Address]*big.Int)
	storedOrderCountMap[common.StringToAddress("0x00011")] = big.NewInt(5)
	if err := tomox.updateOrderCount(storedOrderCountMap); err != nil {
		t.Error("Failed to save orderCount", "err", err)
	}

	// set duplicated nonce
	order = &OrderItem{
		Nonce:       big.NewInt(5), //duplicated nonce
		UserAddress: common.StringToAddress("0x00011"),
	}
	if err := tomox.verifyOrderNonce(order); err != ErrOrderNonceTooLow {
		t.Error("Expected error: " + ErrOrderNonceTooLow.Error())
	}

	// set nonce too high
	order.Nonce = big.NewInt(110)
	if err := tomox.verifyOrderNonce(order); err != ErrOrderNonceTooHigh {
		t.Error("Expected error: " + ErrOrderNonceTooHigh.Error())
	}

	order.Nonce = big.NewInt(10)
	if err := tomox.verifyOrderNonce(order); err != nil {
		t.Error("Expected: no error")
	}

	// test new account
	order.UserAddress = common.StringToAddress("0x0022")
	if err := tomox.verifyOrderNonce(order); err != nil {
		t.Error("Expected: no error")
>>>>>>> cb7ee59d
	}
}<|MERGE_RESOLUTION|>--- conflicted
+++ resolved
@@ -116,7 +116,6 @@
 	}
 }
 
-<<<<<<< HEAD
 func TestDBPending(t *testing.T) {
 	testDir := "TestDBPending"
 
@@ -161,9 +160,6 @@
 }
 
 func TestTomoX_GetActivePairs(t *testing.T) {
-=======
-func TestTomoX_listTokenPairs(t *testing.T) {
->>>>>>> cb7ee59d
 	testDir := "TestTomoX_GetActivePairs"
 
 	tomox := &TomoX{
@@ -222,7 +218,6 @@
 	}
 }
 
-<<<<<<< HEAD
 func TestEncodeDecodeTXMatch(t *testing.T) {
 	var trades []map[string]string
 	var txMatches map[common.Hash]TxDataMatch
@@ -297,9 +292,11 @@
 	if len(pHashes) != 3 {
 		t.Error("Expected: 3 processed hash", "Actual:", len(pHashes), "pHashes", pHashes)
 	}
-	if ! tomox.existProcessedOrderHash(common.StringToHash("0x0000000000000000000000000000000000000004")) {
+	if !tomox.existProcessedOrderHash(common.StringToHash("0x0000000000000000000000000000000000000004")) {
 		t.Error("Processed hash not exist")
-=======
+	}
+}
+
 func TestTomoX_VerifyOrderNonce(t *testing.T) {
 	testDir := "test_VerifyOrderNonce"
 
@@ -352,6 +349,5 @@
 	order.UserAddress = common.StringToAddress("0x0022")
 	if err := tomox.verifyOrderNonce(order); err != nil {
 		t.Error("Expected: no error")
->>>>>>> cb7ee59d
 	}
 }