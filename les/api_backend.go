--- conflicted
+++ resolved
@@ -240,15 +240,12 @@
 func (b *LesApiBackend) GetEpochDuration() *big.Int {
 	return nil
 }
-<<<<<<< HEAD
-=======
 
 // GetMasternodesCap return a cap of all masternode at a checkpoint
 func (b *LesApiBackend) GetMasternodesCap(checkpoint uint64) map[common.Address]*big.Int {
 	return nil
 }
 
->>>>>>> 74fe7ece
 func (b *LesApiBackend) GetBlocksHashCache(blockNr uint64) []common.Hash {
 	return []common.Hash{}
 }
